# Changelog
All notable changes to this project will be documented in this file.

The format is based on [Keep a Changelog](https://keepachangelog.com/en/1.0.0/),
and this project adheres to [Semantic Versioning](https://semver.org/spec/v2.0.0.html).

## [Unreleased]
### Changed
<<<<<<< HEAD
* Improved error message for invalid 'type'.
=======
* config.listFrameworks() are now sorted (helps avoid flaky tests).
>>>>>>> 33d0b3c5

### Fixed
* Request logger didn't log all key/value pairs.
* config.listFrameworks() was returning additional empty items.
* Vault token exchange logic for examples when there's a failure.

## [0.6.3] - 2021-08-03
### Fixed
* Refactor credential provider client.
* Fix response statuses.

## [0.6.2] - 2021-07-29
### Fixed
* Parsing of csv arguments in cli with `=` in the value.

## [0.6.1] - 2021-07-27
### Fixed
* Fixed get project response shape.

## [0.6.0] - 2021-07-26
### Added
* `policy_document` to targets.

### Changed
* Updated go to 1.16.6.

## [0.5.1] - 2021-07-23
### Fixed
* Validations for workflow should not fail if arguments are empty

## [0.5.0] - 2021-07-23
### Added
* Git auth can now be configured for ssh or https

## [0.4.6] - 2021-07-19
### Changed
* Terraform example code no longer needs state bucket

## [0.4.5] - 2021-07-19
### Fixed
* Fixed a bug in create git workflow validation

## [0.4.4] - 2021-07-16
### Changed
* Refactor validations.
* Refactor requests and responses.

## [0.4.3] - 2021-07-01
### Fixed
* Fixed a bug while fetching existing repositories

## [0.4.2] - 2021-06-29
### Changed
* Updated go to 1.16.5 for release process.

## [0.4.1] - 2021-06-29
### Changed
* Updated go to 1.16.5.

## [0.4.0] - 2021-06-28
### Added
* Git information is now stored in a postgreSQL database on project creation

### Changed
* Git information is now retrieved from db and used for workflow operations
* Project create API now takes in repository
* Operations API no longer takes in repository

## [0.3.2] - 2021-06-17
### Fixed
* Updated CHANGELOG to 'Keep a Changelog' format.

## [0.3.1] - 2021-06-17
### Added
* Release automation using GoReleaser.

### Changed
* Updated CHANGELOG to 'Keep a Changelog' format.

## [0.3.0] - 2021-06-16
### Added
* Health check tests.
* More linting.

### Changed
* Health check uses newer env var pattern.
* Health check uses newer logging pattern.
* Health check now responds with the same for success/failure (was json for
  failures).

### Fixed
* Issues reported by linter.

## [0.2.1] - 2021-06-16
### Added
* CLI tests.
* More linting.

### Changed
* Break up CLI commands into separate files.

### Fixed
* Issues reported by linter.

## [0.2.0] - 2021-06-15
### Changed
* Move env to internal service package

## [0.1.3] - 2021-06-14
### Changed
* Using X-B3-TraceId as trace HTTP header

## [0.1.2] - 2021-06-14
### Changed
* Adding HTTP headers to Vault client for logging (e.g. transaction ID

## [0.1.1] - 2021-06-09
### Fixed
* Add additional valid status codes for Vault health check

## [0.1.0] - 2021-06-08
### Added
* Tests for vault credential provider
* Vault service health check

### Changed
* Update credentials provider to be internal package
* Environmental variable handling

## [0.0.4] - 2021-06-03
### Fixed
* Passing Argo context to Argo Workflow calls

## [0.0.3] - 2021-05-27
### Changed
* Update environmental variable name to specify workflow execution namespace

### Added
* Adds operations API for git based sync/diff

### Fixed
* Fix typos in CLI command description
* Use GitHub Action for linting.
* Fix issues reported by linter.
* Perform deeper linting.
* Add build caching.
* Remove vendoring.

## [0.0.2] - 2021-05-06
### Changed
* Set service port via environment variable, default 8443

## [0.0.1] - 2021-05-06
### Added
* Initial release<|MERGE_RESOLUTION|>--- conflicted
+++ resolved
@@ -6,11 +6,7 @@
 
 ## [Unreleased]
 ### Changed
-<<<<<<< HEAD
-* Improved error message for invalid 'type'.
-=======
-* config.listFrameworks() are now sorted (helps avoid flaky tests).
->>>>>>> 33d0b3c5
+* Refactored validations.
 
 ### Fixed
 * Request logger didn't log all key/value pairs.
