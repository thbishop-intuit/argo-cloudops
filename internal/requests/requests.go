package requests

import (
	"errors"
	"fmt"
	"strings"

	"github.com/argoproj-labs/argo-cloudops/internal/validations"
)

// CreateWorkflow request.
// TODO: diff and sync should have separate validations/structs for validations
type CreateWorkflow struct {
	Arguments            map[string][]string `json:"arguments" yaml:"arguments"`
	EnvironmentVariables map[string]string   `json:"environment_variables" yaml:"environment_variables"`
	// We don't validate the specific framework as it's dynamic and can only be
	// done server side.
	Framework   string            `json:"framework" yaml:"framework" valid:"required~framework is required"`
	Parameters  map[string]string `json:"parameters" yaml:"parameters"`
	ProjectName string            `json:"project_name" yaml:"project_name" valid:"required~project_name is required,alphanum~project_name must be alphanumeric,stringlength(4|32)~project_name must be between 4 and 32 characters"`
	TargetName  string            `json:"target_name" yaml:"target_name" valid:"required~target_name is required,alphanumunderscore~target_name must be alphanumeric underscore,stringlength(4|32)~target_name must be between 4 and 32 characters"`
	// We don't validate the specific type as it's dynamic and can only be done
	// server side.
	Type                 string `json:"type" yaml:"type" valid:"required~type is required"`
	WorkflowTemplateName string `json:"workflow_template_name" yaml:"workflow_template_name" valid:"required~workflow_template_name is required"`
}

// Validate validates CreateWorkflow.
func (req CreateWorkflow) Validate(optionalValidations ...func() error) error {
	v := []func() error{
		func() error { return validations.ValidateStruct(req) },
		req.validateArguments,
		req.validateParameters,
	}
	v = append(v, optionalValidations...)

	return validations.Validate(v...)
}

// ValidateType is an optional validation should be passed as parameter to Validate().
func (req CreateWorkflow) ValidateType(types []string) func() error {
	return func() error {
		for _, t := range types {
			if req.Type == t {
				return nil
			}
		}

		return fmt.Errorf("type must be one of '%s'", strings.Join(types, " "))
	}
}

// validateParameters validates the Parameters.
// 'execute_container_image_uri' is required and the URI format will be
// validated.
// 'pre_container_image_uri' is optional. If it's provided, the URI format will
// be validated.
func (req CreateWorkflow) validateParameters() error {
	val, ok := req.Parameters["execute_container_image_uri"]
	if !ok {
		return errors.New("parameter execute_container_image_uri is required")
	}

	if !validations.IsValidImageURI(val) {
		return errors.New("parameter execute_container_image_uri must be a valid container uri")
	}

	if val, ok := req.Parameters["pre_container_image_uri"]; ok {
		if !validations.IsValidImageURI(val) {
			return errors.New("parameter pre_container_image_uri must be a valid container uri")
		}
	}

	return nil
}

// validateArguments validates the Arguments.
<<<<<<< HEAD
// The valid Arguments cases are:
// * no arguments
// * both 'execute' and 'init'
=======
// If any Arguments are provided, they must be one of 'execute' or 'init'.
>>>>>>> 913329ac
// TODO long term, we should evaluate if hard coding in code is the right
// approach to specifying different argument types vs allowing dynamic
// specification and interpolation in service/config.yaml
func (req CreateWorkflow) validateArguments() error {
<<<<<<< HEAD
	if len(req.Arguments) == 0 {
		return nil
	}

	if len(req.Arguments) > 2 {
		return fmt.Errorf("arguments must be one of 'execute init'")
	}

=======
>>>>>>> 913329ac
	for k := range req.Arguments {
		if k != "execute" && k != "init" {
			return fmt.Errorf("arguments must be one of 'execute init'")
		}
	}

	return nil
}

// CreateGitWorkflow from git manifest request
type CreateGitWorkflow struct {
	CommitHash string `json:"sha" valid:"required~sha is required,alphanum~sha must be alphanumeric"`
	Path       string `json:"path" valid:"required~path is required"`
	// We don't validate the specific type as it's dynamic and can only be done
	// server side.
	Type string `json:"type" valid:"required~type is required"`
}

// Validate validates CreateGitWorkflow.
func (req CreateGitWorkflow) Validate() error {
	return validations.ValidateStruct(req)
}

// CreateTarget request.
type CreateTarget struct {
	Name       string           `json:"name" valid:"required~name is required,alphanumunderscore~name must be alphanumeric underscore,stringlength(4|32)~name must be between 4 and 32 characters"`
	Properties TargetProperties `json:"properties"`
	Type       string           `json:"type" valid:"required~type is required"`
}

// Validate validates CreateTarget.
func (req CreateTarget) Validate() error {
	v := []func() error{
		func() error { return validations.ValidateStruct(req) },
		func() error {
			if req.Type != "aws_account" {
				return errors.New("type must be one of 'aws_account'")
			}
			return nil
		},
		req.validateTargetProperties,
	}

	return validations.Validate(v...)
}

func (req CreateTarget) validateTargetProperties() error {
	if err := validations.ValidateStruct(req.Properties); err != nil {
		return err
	}

	if req.Properties.CredentialType != "vault" {
		return errors.New("credential_type must be one of 'vault'")
	}

	if !validations.IsValidARN(req.Properties.RoleArn) {
		return errors.New("role_arn must be a valid arn")
	}

	if len(req.Properties.PolicyArns) > 5 {
		return errors.New("policy_arns cannot be more than 5")
	}

	for _, arn := range req.Properties.PolicyArns {
		if !validations.IsValidARN(arn) {
			return errors.New("policy_arns contains an invalid arn")
		}
	}

	return nil
}

// CreateProject request.
type CreateProject struct {
	Name       string `json:"name" valid:"required~name is required,alphanum~name must be alphanumeric,stringlength(4|32)~name must be between 4 and 32 characters"`
	Repository string `json:"repository" valid:"required~repository is required"`
}

// Validate validates CreateProject.
func (req CreateProject) Validate() error {
	v := []func() error{
		func() error { return validations.ValidateStruct(req) },
		func() error {
			if !validations.IsValidGitURI(req.Repository) {
				return errors.New("repository must be a git uri")
			}
			return nil
		},
	}

	return validations.Validate(v...)
}

// TargetProperties for target requests.
type TargetProperties struct {
	CredentialType string   `json:"credential_type" valid:"required~credential_type is required"`
	PolicyArns     []string `json:"policy_arns"`
	PolicyDocument string   `json:"policy_document"`
	RoleArn        string   `json:"role_arn" valid:"required~role_arn is required"`
}

// TargetOperation represents a target operation request.
// TODO evaluate this vs. CreateGitWorkflow.
type TargetOperation struct {
	Path string `json:"path" valid:"required~path is required"`
	SHA  string `json:"sha" valid:"required~sha is required,alphanum~sha must be alphanumeric"`
	// We don't validate the specific type as it's dynamic and can only be done
	// server side.
	Type string `json:"type" valid:"required~type is required"`
}

// Validate validates TargetOperation.
func (req TargetOperation) Validate() error {
	return validations.ValidateStruct(req)
}<|MERGE_RESOLUTION|>--- conflicted
+++ resolved
@@ -75,28 +75,11 @@
 }
 
 // validateArguments validates the Arguments.
-<<<<<<< HEAD
-// The valid Arguments cases are:
-// * no arguments
-// * both 'execute' and 'init'
-=======
 // If any Arguments are provided, they must be one of 'execute' or 'init'.
->>>>>>> 913329ac
 // TODO long term, we should evaluate if hard coding in code is the right
 // approach to specifying different argument types vs allowing dynamic
 // specification and interpolation in service/config.yaml
 func (req CreateWorkflow) validateArguments() error {
-<<<<<<< HEAD
-	if len(req.Arguments) == 0 {
-		return nil
-	}
-
-	if len(req.Arguments) > 2 {
-		return fmt.Errorf("arguments must be one of 'execute init'")
-	}
-
-=======
->>>>>>> 913329ac
 	for k := range req.Arguments {
 		if k != "execute" && k != "init" {
 			return fmt.Errorf("arguments must be one of 'execute init'")
