package main

import (
	"bytes"
	"fmt"
	"io/ioutil"
	"sort"
	"strings"
	"text/template"

	"gopkg.in/yaml.v2"
)

// CommandVariables respresents the config items for a command.
type CommandVariables struct {
	EnvironmentVariables string
	InitArguments        string
	ExecuteArguments     string
}

// Config represents the configuration.
type Config struct {
	Version  string
	Commands map[string]map[string]string `yaml:"commands"`
}

func loadConfig(configFilePath string) (*Config, error) {
	f, err := ioutil.ReadFile(configFilePath)
	if err != nil {
		return nil, err
	}

	var config Config
	err = yaml.Unmarshal(f, &config)
	if err != nil {
		return nil, err
	}

	return &config, nil
}

func (c *Config) getCommandDefinition(framework, commandType string) (string, error) {
	if _, ok := c.Commands[framework]; !ok {
		return "", fmt.Errorf("unknown framework '%s'", framework)
	}

	if _, ok := c.Commands[framework][commandType]; !ok {
		return "", fmt.Errorf("unknown command type '%s'", commandType)
	}

	return c.Commands[framework][commandType], nil
}

<<<<<<< HEAD
func (c *Config) listFrameworks() []string {
=======
func (c Config) listFrameworks() []string {
>>>>>>> 33d0b3c5
	keys := []string{}
	for k := range c.Commands {
		keys = append(keys, k)
	}

	sort.Strings(keys)
	return keys
}

func (c *Config) listTypes(framework string) ([]string, error) {
	if _, ok := c.Commands[framework]; !ok {
		return []string{}, fmt.Errorf("unknown framework '%s'", framework)
	}

	keys := []string{}
	for k := range c.Commands[framework] {
		keys = append(keys, k)
	}

	sort.Strings(keys)
	return keys, nil
}

func generateExecuteCommand(commandDefinition, environmentVariablesString string, arguments map[string][]string) (string, error) {
	initArguments := ""
	if _, ok := arguments["init"]; ok {
		initArguments = strings.Join(arguments["init"], " ")
	}

	executeArguments := ""
	if _, ok := arguments["execute"]; ok {
		executeArguments = strings.Join(arguments["execute"], " ")
	}

	commandVariables := CommandVariables{
		EnvironmentVariables: environmentVariablesString,
		InitArguments:        initArguments,
		ExecuteArguments:     executeArguments,
	}

	var buf bytes.Buffer
	t, err := template.New("text").Parse(commandDefinition)
	if err != nil {
		return "", err

	}
	err = t.Execute(&buf, commandVariables)
	if err != nil {
		return "", err
	}

	return buf.String(), nil
}<|MERGE_RESOLUTION|>--- conflicted
+++ resolved
@@ -39,7 +39,7 @@
 	return &config, nil
 }
 
-func (c *Config) getCommandDefinition(framework, commandType string) (string, error) {
+func (c Config) getCommandDefinition(framework, commandType string) (string, error) {
 	if _, ok := c.Commands[framework]; !ok {
 		return "", fmt.Errorf("unknown framework '%s'", framework)
 	}
@@ -51,11 +51,7 @@
 	return c.Commands[framework][commandType], nil
 }
 
-<<<<<<< HEAD
-func (c *Config) listFrameworks() []string {
-=======
 func (c Config) listFrameworks() []string {
->>>>>>> 33d0b3c5
 	keys := []string{}
 	for k := range c.Commands {
 		keys = append(keys, k)
@@ -65,7 +61,7 @@
 	return keys
 }
 
-func (c *Config) listTypes(framework string) ([]string, error) {
+func (c Config) listTypes(framework string) ([]string, error) {
 	if _, ok := c.Commands[framework]; !ok {
 		return []string{}, fmt.Errorf("unknown framework '%s'", framework)
 	}
