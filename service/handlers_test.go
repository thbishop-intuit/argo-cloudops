package main

import (
	"bytes"
	"context"
	"encoding/json"
	"fmt"
	"io"
	"net/http"
	"net/http/httptest"
	"os"
	"path/filepath"
	"testing"

	"github.com/argoproj-labs/argo-cloudops/internal/requests"
	"github.com/argoproj-labs/argo-cloudops/internal/responses"
	"github.com/argoproj-labs/argo-cloudops/service/internal/credentials"
	"github.com/argoproj-labs/argo-cloudops/service/internal/db"
	"github.com/argoproj-labs/argo-cloudops/service/internal/env"
	"github.com/argoproj-labs/argo-cloudops/service/internal/git"
	"github.com/argoproj-labs/argo-cloudops/service/internal/workflow"

	"github.com/go-kit/kit/log"
	"github.com/stretchr/testify/assert"
)

const (
	// #nosec
	testPassword = "D34DB33FD34DB33FD34DB33FD34DB33F"
)

type mockDB struct{}

func newMockDB() db.Client {
	return mockDB{}
}

func (d mockDB) CreateProjectEntry(ctx context.Context, pe db.ProjectEntry) error {
	if pe.ProjectID == "somedberror" {
		return fmt.Errorf("some db error")
	}

	return nil
}

func (d mockDB) ReadProjectEntry(ctx context.Context, project string) (db.ProjectEntry, error) {
	return db.ProjectEntry{}, nil
}

func (d mockDB) DeleteProjectEntry(ctx context.Context, project string) error {
	if project == "somedeletedberror" {
		return fmt.Errorf("some db error")
	}

	return nil
}

type mockGitClient struct{}

func newMockGitClient() git.Client {
	return mockGitClient{}
}

func (g mockGitClient) GetManifestFile(repository, commitHash, path string) ([]byte, error) {
	return loadFileBytes("TestCreateWorkflow/can_create_workflow_request.json")
}

type mockWorkflowSvc struct{}

func (m mockWorkflowSvc) Status(ctx context.Context, workflowName string) (*workflow.Status, error) {
	if workflowName == "WORKFLOW_ALREADY_EXISTS" {
		return &workflow.Status{Status: "success"}, nil
	}
	return &workflow.Status{Status: "failed"}, fmt.Errorf("workflow " + workflowName + " does not exist!")
}

func (m mockWorkflowSvc) Logs(ctx context.Context, workflowName string) (*workflow.Logs, error) {
	if workflowName == "WORKFLOW_ALREADY_EXISTS" {
		return nil, nil
	}
	return nil, fmt.Errorf("workflow " + workflowName + " does not exist!")
}

func (m mockWorkflowSvc) LogStream(ctx context.Context, workflowName string, w http.ResponseWriter) error {
	return nil
}

func (m mockWorkflowSvc) List(ctx context.Context) ([]string, error) {
	return []string{"project1-target1-abcde", "project2-target2-12345"}, nil
}

<<<<<<< HEAD
func (m mockWorkflowSvc) Submit(ctx context.Context, from string, parameters map[string]string) (string, error) {
=======
func (m mockWorkflowSvc) Submit(ctx context.Context, from string, parameters map[string]string, labels map[string]string) (string, error) {
>>>>>>> 913329ac
	return "wf-123456", nil
}

func newMockProvider(a credentials.Authorization, env env.Vars, h http.Header, f credentials.VaultConfigFn, fn credentials.VaultSvcFn) (credentials.Provider, error) {
	return &mockCredentialsProvider{}, nil
}

type mockCredentialsProvider struct{}

func (m mockCredentialsProvider) GetToken() (string, error) {
	return testPassword, nil
}

func (m mockCredentialsProvider) CreateProject(name string) (string, string, error) {
	return "", "", nil
}

func (m mockCredentialsProvider) DeleteProject(name string) error {
	if name == "undeletableproject" {
		return fmt.Errorf("Some error occurred deleting this project")
	}
	return nil
}

func (m mockCredentialsProvider) GetProject(proj string) (responses.GetProject, error) {
	if proj == "projectdoesnotexist" {
		return responses.GetProject{}, credentials.ErrNotFound
	}
	return responses.GetProject{Name: "project1"}, nil
}

func (m mockCredentialsProvider) CreateTarget(name string, req requests.CreateTarget) error {
	return nil
}

func (m mockCredentialsProvider) GetTarget(string, string) (responses.TargetProperties, error) {
	return responses.TargetProperties{}, nil
}

func (m mockCredentialsProvider) DeleteTarget(string, t string) error {
	if t == "undeletabletarget" {
		return fmt.Errorf("Some error occurred deleting this target")
	}
	return nil
}

func (m mockCredentialsProvider) ListTargets(name string) ([]string, error) {
	if name == "undeletableprojecttargets" {
		return []string{"target1", "target2", "undeletabletarget"}, nil
	}
	return []string{}, nil
}

func (m mockCredentialsProvider) ProjectExists(name string) (bool, error) {
	existingProjects := []string{
		"projectalreadyexists",
		"undeletableprojecttargets",
		"undeletableproject",
		"somedeletedberror",
	}
	for _, existingProjects := range existingProjects {
		if name == existingProjects {
			return true, nil
		}
	}
	return false, nil
}

func (m mockCredentialsProvider) TargetExists(projectName, targetName string) (bool, error) {
	return targetName == "TARGET_ALREADY_EXISTS", nil
}

type test struct {
	name     string
	req      interface{}
	want     int
	respFile string
	asAdmin  bool
	url      string
	method   string
}

func TestCreateProject(t *testing.T) {
	tests := []test{
		{
			name:     "fails to create project when not admin",
			req:      loadJSON(t, "TestCreateProject/fails_to_create_project_when_not_admin_request.json"),
			want:     http.StatusUnauthorized,
			respFile: "TestCreateProject/fails_to_create_project_when_not_admin_response.json",
			url:      "/projects",
<<<<<<< HEAD
			method:   http.MethodPost,
=======
			method:   "POST",
>>>>>>> 913329ac
		},
		{
			name:     "can create project",
			req:      loadJSON(t, "TestCreateProject/can_create_project_request.json"),
			want:     http.StatusOK,
			respFile: "TestCreateProject/can_create_project_response.json",
			asAdmin:  true,
			url:      "/projects",
<<<<<<< HEAD
			method:   http.MethodPost,
=======
			method:   "POST",
>>>>>>> 913329ac
		},
		{
			name:     "bad request",
			req:      loadJSON(t, "TestCreateProject/bad_request.json"),
			want:     http.StatusBadRequest,
			respFile: "TestCreateProject/bad_response.json",
			asAdmin:  true,
			url:      "/projects",
<<<<<<< HEAD
			method:   http.MethodPost,
=======
			method:   "POST",
>>>>>>> 913329ac
		},
		{
			name:    "project name cannot already exist",
			req:     loadJSON(t, "TestCreateProject/project_name_cannot_already_exist.json"),
			want:    http.StatusBadRequest,
			asAdmin: true,
			url:     "/projects",
			method:  http.MethodPost,
		},
		{
			name:    "project fails to create db entry",
			req:     loadJSON(t, "TestCreateProject/project_fails_to_create_dbentry.json"),
			want:    http.StatusInternalServerError,
			asAdmin: true,
			url:     "/projects",
			method:  http.MethodPost,
		},
	}
	runTests(t, tests)
}

func TestDeleteProject(t *testing.T) {
	tests := []test{
		{
			name:   "fails to delete project when not admin",
			want:   http.StatusUnauthorized,
			url:    "/projects/projectalreadyexists",
			method: http.MethodDelete,
		},
		{
			name:    "can delete project",
			want:    http.StatusOK,
			asAdmin: true,
			url:     "/projects/projectalreadyexists",
			method:  http.MethodDelete,
		},
		{
			name:    "fails to delete project if any targets exist",
			want:    http.StatusBadRequest,
			asAdmin: true,
			url:     "/projects/undeletableprojecttargets",
			method:  http.MethodDelete,
		},
		{
			name:    "fails to delete project",
			want:    http.StatusInternalServerError,
			asAdmin: true,
			url:     "/projects/undeletableproject",
			method:  http.MethodDelete,
		},
		{
			name:    "fails to delete project db entry",
			want:    http.StatusInternalServerError,
			asAdmin: true,
			url:     "/projects/somedeletedberror",
			method:  http.MethodDelete,
		},
	}
	runTests(t, tests)
}

func TestGetProject(t *testing.T) {
	tests := []test{
		{
			name:    "project exists, successful get project",
			want:    http.StatusOK,
			asAdmin: true,
			method:  http.MethodGet,
			url:     "/projects/project1",
		},
		{
			name:    "project does not exist",
			want:    http.StatusNotFound,
			asAdmin: true,
			method:  http.MethodGet,
			url:     "/projects/projectdoesnotexist",
		},
	}
	// TODO not as admin
	runTests(t, tests)
}

func TestCreateTarget(t *testing.T) {
	tests := []test{
		{
			name:     "can create target",
			req:      loadJSON(t, "TestCreateTarget/can_create_target_request.json"),
			want:     http.StatusOK,
			respFile: "TestCreateTarget/can_create_target_response.json",
			asAdmin:  true,
			url:      "/projects/projectalreadyexists/targets",
<<<<<<< HEAD
			method:   http.MethodPost,
		},
		{
			name:     "fails to create target when not admin",
			req:      loadJSON(t, "TestCreateTarget/fails_to_create_target_when_not_admin_request.json"),
			want:     http.StatusUnauthorized,
			respFile: "TestCreateTarget/fails_to_create_target_when_not_admin_response.json",
			url:      "/projects/projectalreadyexists/targets",
			method:   http.MethodPost,
		},
		{
			name:     "bad request",
			req:      loadJSON(t, "TestCreateTarget/bad_request.json"),
			want:     http.StatusBadRequest,
			respFile: "TestCreateTarget/bad_response.json",
			asAdmin:  true,
			url:      "/projects/projectalreadyexists/targets",
			method:   http.MethodPost,
		},
		{
			name:     "target name cannot already exist",
			req:      loadJSON(t, "TestCreateTarget/target_name_cannot_already_exist_request.json"),
			want:     http.StatusBadRequest,
			respFile: "TestCreateTarget/target_name_cannot_already_exist_response.json",
			asAdmin:  true,
			url:      "/projects/projectalreadyexists/targets",
			method:   http.MethodPost,
		},
		{
=======
			method:   "POST",
		},
		{
			name:     "fails to create target when not admin",
			req:      loadJSON(t, "TestCreateTarget/fails_to_create_target_when_not_admin_request.json"),
			want:     http.StatusUnauthorized,
			respFile: "TestCreateTarget/fails_to_create_target_when_not_admin_response.json",
			asAdmin:  false,
			url:      "/projects/projectalreadyexists/targets",
			method:   "POST",
		},
		{
			name:     "bad request",
			req:      loadJSON(t, "TestCreateTarget/bad_request.json"),
			want:     http.StatusBadRequest,
			respFile: "TestCreateTarget/bad_response.json",
			asAdmin:  true,
			url:      "/projects/projectalreadyexists/targets",
			method:   "POST",
		},
		{
			name:     "target name cannot already exist",
			req:      loadJSON(t, "TestCreateTarget/target_name_cannot_already_exist_request.json"),
			want:     http.StatusBadRequest,
			respFile: "TestCreateTarget/target_name_cannot_already_exist_response.json",
			asAdmin:  true,
			url:      "/projects/projectalreadyexists/targets",
			method:   "POST",
		},
		{
>>>>>>> 913329ac
			name:     "project must exist",
			req:      loadJSON(t, "TestCreateTarget/project_must_exist_request.json"),
			want:     http.StatusBadRequest,
			respFile: "TestCreateTarget/project_must_exist_response.json",
			asAdmin:  true,
			url:      "/projects/projectdoesnotexist/targets",
<<<<<<< HEAD
			method:   http.MethodPost,
=======
			method:   "POST",
>>>>>>> 913329ac
		},
	}
	runTests(t, tests)
}

func TestDeleteTarget(t *testing.T) {
	tests := []test{
		{
			name:   "fails to delete target when not admin",
			want:   http.StatusUnauthorized,
			url:    "/projects/projectalreadyexists/targets/target1",
			method: http.MethodDelete,
		},
		{
			name:    "can delete target",
			want:    http.StatusOK,
			asAdmin: true,
			url:     "/projects/projectalreadyexists/targets/target1",
			method:  http.MethodDelete,
		},
		{
			name:    "target fails to delete",
			want:    http.StatusInternalServerError,
			asAdmin: true,
			url:     "/projects/projectalreadyexists/targets/undeletabletarget",
			method:  http.MethodDelete,
		},
	}
	runTests(t, tests)
}

func TestCreateWorkflow(t *testing.T) {
	tests := []test{
		{
			name:     "can create workflows",
			req:      loadJSON(t, "TestCreateWorkflow/can_create_workflow_request.json"),
			want:     http.StatusOK,
			respFile: "TestCreateWorkflow/can_create_workflow_response.json",
<<<<<<< HEAD
			method:   http.MethodPost,
			url:      "/workflows",
		},
		// We test this specific validation as it's server side only.
		{
			name:     "framework must be valid",
			req:      loadJSON(t, "TestCreateWorkflow/framework_must_be_valid_request.json"),
			want:     http.StatusBadRequest,
			respFile: "TestCreateWorkflow/framework_must_be_valid_response.json",
			method:   http.MethodPost,
=======
			method:   "POST",
>>>>>>> 913329ac
			url:      "/workflows",
		},
		// We test this specific validation as it's server side only.
		{
<<<<<<< HEAD
			name:     "type must be valid",
			respFile: "TestCreateWorkflow/type_must_be_valid_response.json",
			req:      loadJSON(t, "TestCreateWorkflow/type_must_be_valid_request.json"),
			want:     http.StatusBadRequest,
			method:   http.MethodPost,
=======
			name:     "framework must be valid",
			req:      loadJSON(t, "TestCreateWorkflow/framework_must_be_valid_request.json"),
			want:     http.StatusBadRequest,
			respFile: "TestCreateWorkflow/framework_must_be_valid_response.json",
			method:   "POST",
>>>>>>> 913329ac
			url:      "/workflows",
		},
		// We test this specific validation as it's server side only.
		{
<<<<<<< HEAD
			name:   "project must exist",
			req:    loadJSON(t, "TestCreateWorkflow/project_must_exist.json"),
			want:   http.StatusBadRequest,
			method: http.MethodPost,
			url:    "/workflows",
		},
		{
			name:   "target must exist",
			req:    loadJSON(t, "TestCreateWorkflow/target_must_exist.json"),
			want:   http.StatusBadRequest,
			method: http.MethodPost,
=======
			name:     "type must be valid",
			respFile: "TestCreateWorkflow/type_must_be_valid_response.json",
			req:      loadJSON(t, "TestCreateWorkflow/type_must_be_valid_request.json"),
			want:     http.StatusBadRequest,
			method:   "POST",
			url:      "/workflows",
		},
		{
			name:   "project must exist",
			req:    loadJSON(t, "TestCreateWorkflow/project_must_exist.json"),
			want:   http.StatusBadRequest,
			method: "POST",
			url:    "/workflows",
		},
		{
			name:   "target must exist",
			req:    loadJSON(t, "TestCreateWorkflow/target_must_exist.json"),
			want:   http.StatusBadRequest,
			method: "POST",
>>>>>>> 913329ac
			url:    "/workflows",
		},
		// TODO with admin credentials should fail
	}
	runTests(t, tests)
}

func TestCreateWorkflowFromGit(t *testing.T) {
	tests := []test{
		{
			name:     "can create workflows",
			req:      loadJSON(t, "TestCreateWorkflowFromGit/good_request.json"),
			want:     http.StatusOK,
			respFile: "TestCreateWorkflowFromGit/good_response.json",
<<<<<<< HEAD
			method:   http.MethodPost,
			url:      "/projects/project1/targets/target1/operations",
		},
		{
			name:     "bad request",
			req:      loadJSON(t, "TestCreateWorkflowFromGit/bad_request.json"),
			want:     http.StatusBadRequest,
			respFile: "TestCreateWorkflowFromGit/bad_response.json",
			method:   http.MethodPost,
			url:      "/projects/project1/targets/target1/operations",
		},
=======
			method:   "POST",
			url:      "/projects/project1/targets/target1/operations",
		},
		{
			name:     "bad request",
			req:      loadJSON(t, "TestCreateWorkflowFromGit/bad_request.json"),
			want:     http.StatusBadRequest,
			respFile: "TestCreateWorkflowFromGit/bad_response.json",
			method:   "POST",
			url:      "/projects/project1/targets/target1/operations",
		},
>>>>>>> 913329ac
		// TODO with admin credentials should fail
	}
	runTests(t, tests)
}

func TestGetWorkflow(t *testing.T) {
	tests := []test{
		{
			name:    "workflow exists, successful get workflow",
			want:    http.StatusOK,
			asAdmin: true,
			method:  http.MethodGet,
			url:     "/workflows/WORKFLOW_ALREADY_EXISTS",
		},
		{
			name:    "workflow does not exist",
			want:    http.StatusInternalServerError,
			asAdmin: true,
			method:  http.MethodGet,
			url:     "/workflows/WORKFLOW_DOES_NOT_EXIST",
		},
	}
	runTests(t, tests)
}

func TestGetWorkflowLogs(t *testing.T) {
	tests := []test{
		{
			name:    "successful get workflow logs",
			want:    http.StatusOK,
			asAdmin: true,
			method:  http.MethodGet,
			url:     "/workflows/WORKFLOW_ALREADY_EXISTS/logs",
		},
		{
			name:    "workflow does not exist",
			want:    http.StatusInternalServerError,
			asAdmin: true,
			method:  http.MethodGet,
			url:     "/workflows/WORKFLOW_DOES_NOT_EXIST/logs",
		},
	}
	runTests(t, tests)
}

func TestListWorkflows(t *testing.T) {
	tests := []test{
		{
			name:    "can get workflows",
			want:    http.StatusOK,
			asAdmin: true,
			method:  http.MethodGet,
			url:     "/projects/projects1/targets/target1/workflows",
		},
	}
	runTests(t, tests)
}

func TestHealthCheck(t *testing.T) {
	tests := []struct {
		name                  string
		endpoint              string // Used to cause a connection error.
		vaultStatusCode       int
		writeBadContentLength bool // Used to create response body error.
		wantResponseBody      string
		wantStatusCode        int
	}{
		{
			name:             "good_vault_200",
			vaultStatusCode:  http.StatusOK,
			wantResponseBody: "Health check succeeded\n",
			wantStatusCode:   http.StatusOK,
		},
		{
			name:             "good_vault_429",
			vaultStatusCode:  http.StatusTooManyRequests,
			wantResponseBody: "Health check succeeded\n",
			wantStatusCode:   http.StatusOK,
		},
		{
			// We want successful health check in this vault error scenario.
			name:                  "error_vault_read_response",
			vaultStatusCode:       http.StatusOK,
			writeBadContentLength: true,
			wantResponseBody:      "Health check succeeded\n",
			wantStatusCode:        http.StatusOK,
		},
		{
			name:             "error_vault_connection",
			endpoint:         string('\f'),
			wantResponseBody: "Health check failed\n",
			wantStatusCode:   http.StatusServiceUnavailable,
		},
		{
			name:             "error_vault_unhealthy_status_code",
			vaultStatusCode:  http.StatusInternalServerError,
			wantResponseBody: "Health check failed\n",
			wantStatusCode:   http.StatusServiceUnavailable,
		},
	}

	for _, tt := range tests {
		t.Run(tt.name, func(t *testing.T) {
			wantURL := "/v1/sys/health"

			vaultSvc := httptest.NewServer(http.HandlerFunc(func(w http.ResponseWriter, r *http.Request) {
				if r.URL.Path != wantURL {
					http.NotFound(w, r)
				}

				if r.Method != http.MethodGet {
					w.WriteHeader(http.StatusMethodNotAllowed)
					return
				}

				if tt.writeBadContentLength {
					w.Header().Set("Content-Length", "1")
				}

				w.WriteHeader(tt.vaultStatusCode)
			}))
			defer vaultSvc.Close()

			vaultEndpoint := vaultSvc.URL
			if tt.endpoint != "" {
				vaultEndpoint = tt.endpoint
			}

			h := handler{
				logger: log.NewNopLogger(),
				env: env.Vars{
					VaultAddress: vaultEndpoint,
				},
			}

			// Dummy request.
			req, err := http.NewRequest("", "", nil)
			if err != nil {
				assert.Nil(t, err)
			}

			resp := httptest.NewRecorder()

			h.healthCheck(resp, req)

			respResult := resp.Result()
			defer respResult.Body.Close()

			body, err := io.ReadAll(respResult.Body)
			assert.Nil(t, err)

			assert.Equal(t, tt.wantStatusCode, respResult.StatusCode)
			assert.Equal(t, tt.wantResponseBody, string(body))
		})
	}
}

// Serialize a type to JSON-encoded byte buffer.
func serialize(toMarshal interface{}) *bytes.Buffer {
	jsonStr, _ := json.Marshal(toMarshal)
	return bytes.NewBuffer(jsonStr)
}

// Run tests, checking the response status codes.
func runTests(t *testing.T, tests []test) {
	for _, tt := range tests {
		t.Run(tt.name, func(t *testing.T) {
			resp := executeRequest(tt.method, tt.url, serialize(tt.req), tt.asAdmin)
			if resp.StatusCode != tt.want {
				t.Errorf("Unexpected status code %d", resp.StatusCode)
			}

			if tt.respFile != "" {
				wantBody, err := loadFileBytes(tt.respFile)
				if err != nil {
					t.Fatalf("unable to read response file '%s', err: '%s'", tt.respFile, err)
				}

				body, err := io.ReadAll(resp.Body)
				defer resp.Body.Close()
				assert.Nil(t, err)

				assert.JSONEq(t, string(wantBody), string(body))
			}
		})
	}
}

// Execute a generic HTTP request, making sure to add the appropriate authorization header.
func executeRequest(method string, url string, body *bytes.Buffer, asAdmin bool) *http.Response {
	config, err := loadConfig(testConfigPath)
	if err != nil {
		panic(fmt.Sprintf("Unable to load config %s", err))
	}

	h := handler{
		logger:                 log.NewNopLogger(),
		newCredentialsProvider: newMockProvider,
		argo:                   mockWorkflowSvc{},
		argoCtx:                context.Background(),
		config:                 config,
		gitClient:              newMockGitClient(),
		env: env.Vars{
			AdminSecret: testPassword,
		},
		dbClient: newMockDB(),
	}

	var router = setupRouter(h)
	req, _ := http.NewRequest(method, url, body)
	authorizationHeader := "vault:user:" + testPassword
	if asAdmin {
		authorizationHeader = "vault:admin:" + testPassword
	}
	req.Header.Add("Authorization", authorizationHeader)
	w := httptest.NewRecorder()
	router.ServeHTTP(w, req)
	return w.Result()
}

// loadFileBytes returns the contents of a file in the 'testdata' directory.
func loadFileBytes(filename string) ([]byte, error) {
	file := filepath.Join("testdata", filename)
	return os.ReadFile(file)
}

// loadJSON unmarshals a JSON file from the testdata directory into output.
func loadJSON(t *testing.T, filename string) (output interface{}) {
	data, err := loadFileBytes(filename)
	if err != nil {
		t.Fatalf("failed to read file %s: %v", filename, err)
	}

	if err := json.Unmarshal(data, &output); err != nil {
		t.Fatalf("failed to decode file %s: %v", filename, err)
	}
	return output
}<|MERGE_RESOLUTION|>--- conflicted
+++ resolved
@@ -89,11 +89,7 @@
 	return []string{"project1-target1-abcde", "project2-target2-12345"}, nil
 }
 
-<<<<<<< HEAD
-func (m mockWorkflowSvc) Submit(ctx context.Context, from string, parameters map[string]string) (string, error) {
-=======
 func (m mockWorkflowSvc) Submit(ctx context.Context, from string, parameters map[string]string, labels map[string]string) (string, error) {
->>>>>>> 913329ac
 	return "wf-123456", nil
 }
 
@@ -184,11 +180,7 @@
 			want:     http.StatusUnauthorized,
 			respFile: "TestCreateProject/fails_to_create_project_when_not_admin_response.json",
 			url:      "/projects",
-<<<<<<< HEAD
-			method:   http.MethodPost,
-=======
-			method:   "POST",
->>>>>>> 913329ac
+			method:   http.MethodPost,
 		},
 		{
 			name:     "can create project",
@@ -197,11 +189,7 @@
 			respFile: "TestCreateProject/can_create_project_response.json",
 			asAdmin:  true,
 			url:      "/projects",
-<<<<<<< HEAD
-			method:   http.MethodPost,
-=======
-			method:   "POST",
->>>>>>> 913329ac
+			method:   http.MethodPost,
 		},
 		{
 			name:     "bad request",
@@ -210,11 +198,7 @@
 			respFile: "TestCreateProject/bad_response.json",
 			asAdmin:  true,
 			url:      "/projects",
-<<<<<<< HEAD
-			method:   http.MethodPost,
-=======
-			method:   "POST",
->>>>>>> 913329ac
+			method:   http.MethodPost,
 		},
 		{
 			name:    "project name cannot already exist",
@@ -306,7 +290,6 @@
 			respFile: "TestCreateTarget/can_create_target_response.json",
 			asAdmin:  true,
 			url:      "/projects/projectalreadyexists/targets",
-<<<<<<< HEAD
 			method:   http.MethodPost,
 		},
 		{
@@ -336,49 +319,13 @@
 			method:   http.MethodPost,
 		},
 		{
-=======
-			method:   "POST",
-		},
-		{
-			name:     "fails to create target when not admin",
-			req:      loadJSON(t, "TestCreateTarget/fails_to_create_target_when_not_admin_request.json"),
-			want:     http.StatusUnauthorized,
-			respFile: "TestCreateTarget/fails_to_create_target_when_not_admin_response.json",
-			asAdmin:  false,
-			url:      "/projects/projectalreadyexists/targets",
-			method:   "POST",
-		},
-		{
-			name:     "bad request",
-			req:      loadJSON(t, "TestCreateTarget/bad_request.json"),
-			want:     http.StatusBadRequest,
-			respFile: "TestCreateTarget/bad_response.json",
-			asAdmin:  true,
-			url:      "/projects/projectalreadyexists/targets",
-			method:   "POST",
-		},
-		{
-			name:     "target name cannot already exist",
-			req:      loadJSON(t, "TestCreateTarget/target_name_cannot_already_exist_request.json"),
-			want:     http.StatusBadRequest,
-			respFile: "TestCreateTarget/target_name_cannot_already_exist_response.json",
-			asAdmin:  true,
-			url:      "/projects/projectalreadyexists/targets",
-			method:   "POST",
-		},
-		{
->>>>>>> 913329ac
 			name:     "project must exist",
 			req:      loadJSON(t, "TestCreateTarget/project_must_exist_request.json"),
 			want:     http.StatusBadRequest,
 			respFile: "TestCreateTarget/project_must_exist_response.json",
 			asAdmin:  true,
 			url:      "/projects/projectdoesnotexist/targets",
-<<<<<<< HEAD
-			method:   http.MethodPost,
-=======
-			method:   "POST",
->>>>>>> 913329ac
+			method:   http.MethodPost,
 		},
 	}
 	runTests(t, tests)
@@ -417,7 +364,6 @@
 			req:      loadJSON(t, "TestCreateWorkflow/can_create_workflow_request.json"),
 			want:     http.StatusOK,
 			respFile: "TestCreateWorkflow/can_create_workflow_response.json",
-<<<<<<< HEAD
 			method:   http.MethodPost,
 			url:      "/workflows",
 		},
@@ -428,31 +374,18 @@
 			want:     http.StatusBadRequest,
 			respFile: "TestCreateWorkflow/framework_must_be_valid_response.json",
 			method:   http.MethodPost,
-=======
-			method:   "POST",
->>>>>>> 913329ac
 			url:      "/workflows",
 		},
 		// We test this specific validation as it's server side only.
 		{
-<<<<<<< HEAD
 			name:     "type must be valid",
 			respFile: "TestCreateWorkflow/type_must_be_valid_response.json",
 			req:      loadJSON(t, "TestCreateWorkflow/type_must_be_valid_request.json"),
 			want:     http.StatusBadRequest,
 			method:   http.MethodPost,
-=======
-			name:     "framework must be valid",
-			req:      loadJSON(t, "TestCreateWorkflow/framework_must_be_valid_request.json"),
-			want:     http.StatusBadRequest,
-			respFile: "TestCreateWorkflow/framework_must_be_valid_response.json",
-			method:   "POST",
->>>>>>> 913329ac
 			url:      "/workflows",
 		},
-		// We test this specific validation as it's server side only.
-		{
-<<<<<<< HEAD
+		{
 			name:   "project must exist",
 			req:    loadJSON(t, "TestCreateWorkflow/project_must_exist.json"),
 			want:   http.StatusBadRequest,
@@ -464,27 +397,6 @@
 			req:    loadJSON(t, "TestCreateWorkflow/target_must_exist.json"),
 			want:   http.StatusBadRequest,
 			method: http.MethodPost,
-=======
-			name:     "type must be valid",
-			respFile: "TestCreateWorkflow/type_must_be_valid_response.json",
-			req:      loadJSON(t, "TestCreateWorkflow/type_must_be_valid_request.json"),
-			want:     http.StatusBadRequest,
-			method:   "POST",
-			url:      "/workflows",
-		},
-		{
-			name:   "project must exist",
-			req:    loadJSON(t, "TestCreateWorkflow/project_must_exist.json"),
-			want:   http.StatusBadRequest,
-			method: "POST",
-			url:    "/workflows",
-		},
-		{
-			name:   "target must exist",
-			req:    loadJSON(t, "TestCreateWorkflow/target_must_exist.json"),
-			want:   http.StatusBadRequest,
-			method: "POST",
->>>>>>> 913329ac
 			url:    "/workflows",
 		},
 		// TODO with admin credentials should fail
@@ -499,7 +411,6 @@
 			req:      loadJSON(t, "TestCreateWorkflowFromGit/good_request.json"),
 			want:     http.StatusOK,
 			respFile: "TestCreateWorkflowFromGit/good_response.json",
-<<<<<<< HEAD
 			method:   http.MethodPost,
 			url:      "/projects/project1/targets/target1/operations",
 		},
@@ -511,19 +422,6 @@
 			method:   http.MethodPost,
 			url:      "/projects/project1/targets/target1/operations",
 		},
-=======
-			method:   "POST",
-			url:      "/projects/project1/targets/target1/operations",
-		},
-		{
-			name:     "bad request",
-			req:      loadJSON(t, "TestCreateWorkflowFromGit/bad_request.json"),
-			want:     http.StatusBadRequest,
-			respFile: "TestCreateWorkflowFromGit/bad_response.json",
-			method:   "POST",
-			url:      "/projects/project1/targets/target1/operations",
-		},
->>>>>>> 913329ac
 		// TODO with admin credentials should fail
 	}
 	runTests(t, tests)
